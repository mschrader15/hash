--- conflicted
+++ resolved
@@ -198,16 +198,12 @@
         Ok(())
     }
 
-<<<<<<< HEAD
     /// TODO: DOC
-    async fn handle_worker_pool_msg(&mut self, msg: WorkerPoolToWorkerMsg) -> Result<()> {
-=======
     async fn handle_worker_pool_msg(
         &mut self,
         msg: WorkerPoolToWorkerMsg,
         pending_syncs: &mut FuturesUnordered<Pin<Box<dyn Future<Output = ()> + Send>>>,
     ) -> Result<()> {
->>>>>>> 67a8cd82
         match msg.payload {
             WorkerPoolToWorkerMsgPayload::Task(task) => {
                 self.spawn_task(
@@ -463,16 +459,13 @@
         Ok(())
     }
 
-<<<<<<< HEAD
-    /// TODO: DOC
-=======
     async fn handle_logs(&mut self, logs: Vec<String>) -> Result<()> {
         self.worker_pool_comms
             .send(WorkerToWorkerPoolMsg::RunnerLogs(logs))?;
         Ok(())
     }
 
->>>>>>> 67a8cd82
+    /// TODO: DOC
     async fn spawn_task(&mut self, sim_id: SimulationShortId, task: WorkerTask) -> Result<()> {
         use MessageTarget::*;
         let task_id = task.task_id;
